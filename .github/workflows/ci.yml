--- conflicted
+++ resolved
@@ -41,11 +41,7 @@
             windows-2022,
             windows-2019,
           ]
-<<<<<<< HEAD
-        python-version: ["3.11", "3.10"]
-=======
         python-version: ["3.11"]
->>>>>>> a44630f9
     runs-on: ${{ matrix.os }}
     steps:
       - name: Set up Python
