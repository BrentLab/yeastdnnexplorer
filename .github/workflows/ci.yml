--- conflicted
+++ resolved
@@ -22,10 +22,6 @@
 
       - name: Set up Python
         uses: actions/setup-python@v5
-<<<<<<< HEAD
-        uses: actions/setup-python@v5
-=======
->>>>>>> 03c1e185
         with:
           python-version: "3.11"
       # Consider using pre-commit.ci for open source project
@@ -50,10 +46,6 @@
     steps:
       - name: Set up Python
         uses: actions/setup-python@v5
-<<<<<<< HEAD
-        uses: actions/setup-python@v5
-=======
->>>>>>> 03c1e185
         with:
           python-version: ${{ matrix.python-version }}
 
