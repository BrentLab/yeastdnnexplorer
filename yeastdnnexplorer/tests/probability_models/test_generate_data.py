# mypy: disable-error-code=arg-type
<<<<<<< HEAD
import pytest
import torch

from yeastdnnexplorer.probability_models.generate_data import (
    GenePopulation,
    generate_binding_effects,
    generate_gene_population,
    generate_perturbation_effects,
    generate_pvalues,
)


def test_generate_gene_population():
    total_genes = 1000
    signal_ratio = 0.3
    signal_group_size = int(total_genes * signal_ratio)

    gene_population = generate_gene_population(total_genes, signal_ratio)

    # Check if the output is a 1D tensor
    assert gene_population.labels.ndim == 1

    # Check if the output has the correct shape
    assert gene_population.labels.shape == torch.Size([total_genes])

    # Check if the second column contains the correct number of signal
    # and non-signal genes
    assert torch.sum(gene_population.labels) == signal_group_size
    assert torch.sum(gene_population.labels == 0) == total_genes - signal_group_size

    # Additional tests could include checking the datatype of the tensor elements
    assert gene_population.labels.dtype == torch.bool


def test_generate_binding_effects_success():
    # set torch seed
    torch.manual_seed(42)
    # Create a mock GenePopulation with some genes
    # labeled as signal and others as noise
    gene_population = GenePopulation(torch.tensor([1, 0, 1, 0], dtype=torch.bool))
    # Call generate_binding_effects with valid arguments
    enrichment = generate_binding_effects(gene_population)
    # Check that the result is a tensor of the correct shape
    assert isinstance(enrichment, torch.Tensor)
    assert enrichment.shape == (4,)


def test_generate_pvalues_valid_input():
    # Setup test data
    effects = torch.randn(100)  # Random tensor of size 100
    large_effect_percentile = 0.9
    large_effect_upper_pval = 0.2

    # Call the function
    pvalues = generate_pvalues(
        effects, large_effect_percentile, large_effect_upper_pval
    )

    # Check if the output is a tensor
    assert isinstance(pvalues, torch.Tensor)

    # Check if all p-values are within the range [0, 1]
    assert torch.all(pvalues >= 0) and torch.all(pvalues <= 1)

    # Check if larger effects have p-values within the specified upper bound
    large_effect_threshold = torch.quantile(torch.abs(effects), large_effect_percentile)
    large_effect_mask = torch.abs(effects) >= large_effect_threshold
    assert torch.all(pvalues[large_effect_mask] <= large_effect_upper_pval)


def test_generate_pvalues_invalid_input():
    # Test with non-tensor input
    with pytest.raises(ValueError):
        generate_pvalues([0.5, 0.3, 0.7])  # Invalid input as list

    # Test with non-numeric tensor
    with pytest.raises(ValueError):
        generate_pvalues(
            torch.tensor(["a", "b", "c"])
        )  # Invalid input as non-numeric tensor


def test_generate_perturbation_effects_with_and_without_adjustment():
    torch.manual_seed(42)
    # Create mock binding data with the first
    # column indicating signal (1) or noise (0),
    # the second column indicates the enrichment, and the third the p-value.
    # Add an extra dimension for TFs -- the function requires a 3D tensor.
    binding_data = torch.tensor(
        [
            [1.0000, 0.5000, 0.0700],
            [0.0000, 0.2000, 0.0500],
            [1.0000, 0.8000, 0.0100],
            [0.0000, 0.1000, 0.9000],
        ]
    ).unsqueeze(
        1
    )  # Add TF dimension

    # Specify means and standard deviations
    noise_mean = 0.0
    noise_std = 1.0
    signal_mean = 4.0
    signal_std = 1.0

    # First, test without mean adjustment
    effects_without_adjustment = generate_perturbation_effects(
        binding_data=binding_data,
        tf_index=0,
        noise_mean=noise_mean,
        noise_std=noise_std,
        signal_mean=signal_mean,
        signal_std=signal_std,
        max_mean_adjustment=0.0,  # No adjustment
    )

    # Extract masks for signal and noise genes based on labels
    signal_mask = binding_data[:, :, 0].squeeze() == 1
    noise_mask = binding_data[:, :, 0].squeeze() == 0

    # Assert the effects tensor is of the correct shape
    assert effects_without_adjustment.shape[0] == binding_data.shape[0]

    assert torch.isclose(
        torch.abs(effects_without_adjustment[signal_mask]).mean(),
        torch.tensor(signal_mean),
        atol=signal_std,
    )
    assert torch.isclose(
        torch.abs(effects_without_adjustment[~signal_mask]).mean(),
        torch.tensor(noise_mean),
        atol=noise_std,
    )
    assert torch.isclose(
        torch.abs(effects_without_adjustment[signal_mask]).std(),
        torch.tensor(signal_std),
        atol=signal_std,
    )
    assert torch.isclose(
        torch.abs(effects_without_adjustment[~signal_mask]).std(),
        torch.tensor(noise_std),
        atol=noise_std,
    )

    # Test with mean adjustment
    effects_with_adjustment = generate_perturbation_effects(
        binding_data=binding_data,
        tf_index=0,
        noise_mean=noise_mean,
        noise_std=noise_std,
        signal_mean=signal_mean,
        signal_std=signal_std,
        max_mean_adjustment=4.0,  # Applying adjustment
    )

    # Assert that signal genes with adjustments have a mean effect greater than
    # the base mean
    assert (
        torch.abs(effects_with_adjustment[signal_mask]).mean()
        > torch.abs(effects_without_adjustment[signal_mask]).mean()
    )

    # Assert that the mean effect for noise genes remains close to the noise mean
    assert torch.isclose(
        torch.abs(effects_with_adjustment[noise_mask]).mean(),
        torch.tensor(noise_mean),
        atol=noise_std,
    )
    # and that the noise standard deviation remains close to the noise std
    assert torch.isclose(
        torch.abs(effects_with_adjustment[noise_mask]).std(),
        torch.tensor(noise_std),
        atol=noise_std,
    )
=======
# import pytest
# import torch

# from yeastdnnexplorer.probability_models.generate_data import (
#     GenePopulation,
#     generate_binding_effects,
#     generate_gene_population,
#     generate_perturbation_effects,
#     generate_pvalues,
# )


# def test_generate_gene_population():
#     total_genes = 1000
#     signal_ratio = 0.3
#     signal_group_size = int(total_genes * signal_ratio)

#     gene_population = generate_gene_population(total_genes, signal_ratio)

#     # Check if the output is a 1D tensor
#     assert gene_population.labels.ndim == 1

#     # Check if the output has the correct shape
#     assert gene_population.labels.shape == torch.Size([total_genes])

#     # Check if the second column contains the correct number of signal
#     # and non-signal genes
#     assert torch.sum(gene_population.labels) == signal_group_size
#     assert torch.sum(gene_population.labels == 0) == total_genes - signal_group_size

#     # Additional tests could include checking the datatype of the tensor elements
#     assert gene_population.labels.dtype == torch.bool


# def test_generate_binding_effects_success():
#     # set torch seed
#     torch.manual_seed(42)
#     # Create a mock GenePopulation with some genes
#     # labeled as signal and others as noise
#     gene_population = GenePopulation(torch.tensor([1, 0, 1, 0], dtype=torch.bool))
#     # Call generate_binding_effects with valid arguments
#     enrichment = generate_binding_effects(gene_population)
#     # Check that the result is a tensor of the correct shape
#     assert isinstance(enrichment, torch.Tensor)
#     assert enrichment.shape == (4,)


# def test_generate_pvalues_valid_input():
#     # Setup test data
#     effects = torch.randn(100)  # Random tensor of size 100
#     large_effect_percentile = 0.9
#     large_effect_upper_pval = 0.2

#     # Call the function
#     pvalues = generate_pvalues(
#         effects, large_effect_percentile, large_effect_upper_pval
#     )

#     # Check if the output is a tensor
#     assert isinstance(pvalues, torch.Tensor)

#     # Check if all p-values are within the range [0, 1]
#     assert torch.all(pvalues >= 0) and torch.all(pvalues <= 1)

#     # Check if larger effects have p-values within the specified upper bound
#   large_effect_threshold = torch.quantile(torch.abs(effects), large_effect_percentile)
#     large_effect_mask = torch.abs(effects) >= large_effect_threshold
#     assert torch.all(pvalues[large_effect_mask] <= large_effect_upper_pval)


# def test_generate_pvalues_invalid_input():
#     # Test with non-tensor input
#     with pytest.raises(ValueError):
#         generate_pvalues([0.5, 0.3, 0.7])  # Invalid input as list

#     # Test with non-numeric tensor
#     with pytest.raises(ValueError):
#         generate_pvalues(
#             torch.tensor(["a", "b", "c"])
#         )  # Invalid input as non-numeric tensor


# def test_generate_perturbation_effects_with_and_without_adjustment():
#     torch.manual_seed(42)
#     # Create mock binding data with the first
#     # column indicating signal (1) or noise (0),
#     # the second column indicates the enrichment, and the third the p-value.
#     # Add an extra dimension for TFs -- the function requires a 3D tensor.
#     binding_data = torch.tensor(
#         [
#             [1.0000, 0.5000, 0.0700],
#             [0.0000, 0.2000, 0.0500],
#             [1.0000, 0.8000, 0.0100],
#             [0.0000, 0.1000, 0.9000],
#         ]
#     ).unsqueeze(
#         1
#     )  # Add TF dimension

#     # Specify means and standard deviations
#     noise_mean = 0.0
#     noise_std = 1.0
#     signal_mean = 4.0
#     signal_std = 1.0

#     # First, test without mean adjustment
#     effects_without_adjustment = generate_perturbation_effects(
#         binding_data=binding_data,
#         tf_index=0,
#         noise_mean=noise_mean,
#         noise_std=noise_std,
#         signal_mean=signal_mean,
#         signal_std=signal_std,
#         max_mean_adjustment=0.0,  # No adjustment
#     )

#     # Extract masks for signal and noise genes based on labels
#     signal_mask = binding_data[:, :, 0].squeeze() == 1
#     noise_mask = binding_data[:, :, 0].squeeze() == 0

#     # Assert the effects tensor is of the correct shape
#     assert effects_without_adjustment.shape[0] == binding_data.shape[0]

#     assert torch.isclose(
#         torch.abs(effects_without_adjustment[signal_mask]).mean(),
#         torch.tensor(signal_mean),
#         atol=signal_std,
#     )
#     assert torch.isclose(
#         torch.abs(effects_without_adjustment[~signal_mask]).mean(),
#         torch.tensor(noise_mean),
#         atol=noise_std,
#     )
#     assert torch.isclose(
#         torch.abs(effects_without_adjustment[signal_mask]).std(),
#         torch.tensor(signal_std),
#         atol=signal_std,
#     )
#     assert torch.isclose(
#         torch.abs(effects_without_adjustment[~signal_mask]).std(),
#         torch.tensor(noise_std),
#         atol=noise_std,
#     )

#     # Test with mean adjustment
#     effects_with_adjustment = generate_perturbation_effects(
#         binding_data=binding_data,
#         tf_index=0,
#         noise_mean=noise_mean,
#         noise_std=noise_std,
#         signal_mean=signal_mean,
#         signal_std=signal_std,
#         max_mean_adjustment=4.0,  # Applying adjustment
#     )

#     # Assert that signal genes with adjustments have a mean effect greater than
#     # the base mean
#     assert (
#         torch.abs(effects_with_adjustment[signal_mask]).mean()
#         > torch.abs(effects_without_adjustment[signal_mask]).mean()
#     )

#     # Assert that the mean effect for noise genes remains close to the noise mean
#     assert torch.isclose(
#         torch.abs(effects_with_adjustment[noise_mask]).mean(),
#         torch.tensor(noise_mean),
#         atol=noise_std,
#     )
#     # and that the noise standard deviation remains close to the noise std
#     assert torch.isclose(
#         torch.abs(effects_with_adjustment[noise_mask]).std(),
#         torch.tensor(noise_std),
#         atol=noise_std,
#     )
>>>>>>> cf59006e
<|MERGE_RESOLUTION|>--- conflicted
+++ resolved
@@ -1,180 +1,4 @@
 # mypy: disable-error-code=arg-type
-<<<<<<< HEAD
-import pytest
-import torch
-
-from yeastdnnexplorer.probability_models.generate_data import (
-    GenePopulation,
-    generate_binding_effects,
-    generate_gene_population,
-    generate_perturbation_effects,
-    generate_pvalues,
-)
-
-
-def test_generate_gene_population():
-    total_genes = 1000
-    signal_ratio = 0.3
-    signal_group_size = int(total_genes * signal_ratio)
-
-    gene_population = generate_gene_population(total_genes, signal_ratio)
-
-    # Check if the output is a 1D tensor
-    assert gene_population.labels.ndim == 1
-
-    # Check if the output has the correct shape
-    assert gene_population.labels.shape == torch.Size([total_genes])
-
-    # Check if the second column contains the correct number of signal
-    # and non-signal genes
-    assert torch.sum(gene_population.labels) == signal_group_size
-    assert torch.sum(gene_population.labels == 0) == total_genes - signal_group_size
-
-    # Additional tests could include checking the datatype of the tensor elements
-    assert gene_population.labels.dtype == torch.bool
-
-
-def test_generate_binding_effects_success():
-    # set torch seed
-    torch.manual_seed(42)
-    # Create a mock GenePopulation with some genes
-    # labeled as signal and others as noise
-    gene_population = GenePopulation(torch.tensor([1, 0, 1, 0], dtype=torch.bool))
-    # Call generate_binding_effects with valid arguments
-    enrichment = generate_binding_effects(gene_population)
-    # Check that the result is a tensor of the correct shape
-    assert isinstance(enrichment, torch.Tensor)
-    assert enrichment.shape == (4,)
-
-
-def test_generate_pvalues_valid_input():
-    # Setup test data
-    effects = torch.randn(100)  # Random tensor of size 100
-    large_effect_percentile = 0.9
-    large_effect_upper_pval = 0.2
-
-    # Call the function
-    pvalues = generate_pvalues(
-        effects, large_effect_percentile, large_effect_upper_pval
-    )
-
-    # Check if the output is a tensor
-    assert isinstance(pvalues, torch.Tensor)
-
-    # Check if all p-values are within the range [0, 1]
-    assert torch.all(pvalues >= 0) and torch.all(pvalues <= 1)
-
-    # Check if larger effects have p-values within the specified upper bound
-    large_effect_threshold = torch.quantile(torch.abs(effects), large_effect_percentile)
-    large_effect_mask = torch.abs(effects) >= large_effect_threshold
-    assert torch.all(pvalues[large_effect_mask] <= large_effect_upper_pval)
-
-
-def test_generate_pvalues_invalid_input():
-    # Test with non-tensor input
-    with pytest.raises(ValueError):
-        generate_pvalues([0.5, 0.3, 0.7])  # Invalid input as list
-
-    # Test with non-numeric tensor
-    with pytest.raises(ValueError):
-        generate_pvalues(
-            torch.tensor(["a", "b", "c"])
-        )  # Invalid input as non-numeric tensor
-
-
-def test_generate_perturbation_effects_with_and_without_adjustment():
-    torch.manual_seed(42)
-    # Create mock binding data with the first
-    # column indicating signal (1) or noise (0),
-    # the second column indicates the enrichment, and the third the p-value.
-    # Add an extra dimension for TFs -- the function requires a 3D tensor.
-    binding_data = torch.tensor(
-        [
-            [1.0000, 0.5000, 0.0700],
-            [0.0000, 0.2000, 0.0500],
-            [1.0000, 0.8000, 0.0100],
-            [0.0000, 0.1000, 0.9000],
-        ]
-    ).unsqueeze(
-        1
-    )  # Add TF dimension
-
-    # Specify means and standard deviations
-    noise_mean = 0.0
-    noise_std = 1.0
-    signal_mean = 4.0
-    signal_std = 1.0
-
-    # First, test without mean adjustment
-    effects_without_adjustment = generate_perturbation_effects(
-        binding_data=binding_data,
-        tf_index=0,
-        noise_mean=noise_mean,
-        noise_std=noise_std,
-        signal_mean=signal_mean,
-        signal_std=signal_std,
-        max_mean_adjustment=0.0,  # No adjustment
-    )
-
-    # Extract masks for signal and noise genes based on labels
-    signal_mask = binding_data[:, :, 0].squeeze() == 1
-    noise_mask = binding_data[:, :, 0].squeeze() == 0
-
-    # Assert the effects tensor is of the correct shape
-    assert effects_without_adjustment.shape[0] == binding_data.shape[0]
-
-    assert torch.isclose(
-        torch.abs(effects_without_adjustment[signal_mask]).mean(),
-        torch.tensor(signal_mean),
-        atol=signal_std,
-    )
-    assert torch.isclose(
-        torch.abs(effects_without_adjustment[~signal_mask]).mean(),
-        torch.tensor(noise_mean),
-        atol=noise_std,
-    )
-    assert torch.isclose(
-        torch.abs(effects_without_adjustment[signal_mask]).std(),
-        torch.tensor(signal_std),
-        atol=signal_std,
-    )
-    assert torch.isclose(
-        torch.abs(effects_without_adjustment[~signal_mask]).std(),
-        torch.tensor(noise_std),
-        atol=noise_std,
-    )
-
-    # Test with mean adjustment
-    effects_with_adjustment = generate_perturbation_effects(
-        binding_data=binding_data,
-        tf_index=0,
-        noise_mean=noise_mean,
-        noise_std=noise_std,
-        signal_mean=signal_mean,
-        signal_std=signal_std,
-        max_mean_adjustment=4.0,  # Applying adjustment
-    )
-
-    # Assert that signal genes with adjustments have a mean effect greater than
-    # the base mean
-    assert (
-        torch.abs(effects_with_adjustment[signal_mask]).mean()
-        > torch.abs(effects_without_adjustment[signal_mask]).mean()
-    )
-
-    # Assert that the mean effect for noise genes remains close to the noise mean
-    assert torch.isclose(
-        torch.abs(effects_with_adjustment[noise_mask]).mean(),
-        torch.tensor(noise_mean),
-        atol=noise_std,
-    )
-    # and that the noise standard deviation remains close to the noise std
-    assert torch.isclose(
-        torch.abs(effects_with_adjustment[noise_mask]).std(),
-        torch.tensor(noise_std),
-        atol=noise_std,
-    )
-=======
 # import pytest
 # import torch
 
@@ -209,17 +33,17 @@
 #     assert gene_population.labels.dtype == torch.bool
 
 
-# def test_generate_binding_effects_success():
-#     # set torch seed
-#     torch.manual_seed(42)
-#     # Create a mock GenePopulation with some genes
-#     # labeled as signal and others as noise
-#     gene_population = GenePopulation(torch.tensor([1, 0, 1, 0], dtype=torch.bool))
-#     # Call generate_binding_effects with valid arguments
-#     enrichment = generate_binding_effects(gene_population)
-#     # Check that the result is a tensor of the correct shape
-#     assert isinstance(enrichment, torch.Tensor)
-#     assert enrichment.shape == (4,)
+def test_generate_binding_effects_success():
+    # set torch seed
+    torch.manual_seed(42)
+    # Create a mock GenePopulation with some genes
+    # labeled as signal and others as noise
+    gene_population = GenePopulation(torch.tensor([1, 0, 1, 0], dtype=torch.bool))
+    # Call generate_binding_effects with valid arguments
+    enrichment = generate_binding_effects(gene_population)
+    # Check that the result is a tensor of the correct shape
+    assert isinstance(enrichment, torch.Tensor)
+    assert enrichment.shape == (4,)
 
 
 # def test_generate_pvalues_valid_input():
@@ -257,22 +81,22 @@
 #         )  # Invalid input as non-numeric tensor
 
 
-# def test_generate_perturbation_effects_with_and_without_adjustment():
-#     torch.manual_seed(42)
-#     # Create mock binding data with the first
-#     # column indicating signal (1) or noise (0),
-#     # the second column indicates the enrichment, and the third the p-value.
-#     # Add an extra dimension for TFs -- the function requires a 3D tensor.
-#     binding_data = torch.tensor(
-#         [
-#             [1.0000, 0.5000, 0.0700],
-#             [0.0000, 0.2000, 0.0500],
-#             [1.0000, 0.8000, 0.0100],
-#             [0.0000, 0.1000, 0.9000],
-#         ]
-#     ).unsqueeze(
-#         1
-#     )  # Add TF dimension
+def test_generate_perturbation_effects_with_and_without_adjustment():
+    torch.manual_seed(42)
+    # Create mock binding data with the first
+    # column indicating signal (1) or noise (0),
+    # the second column indicates the enrichment, and the third the p-value.
+    # Add an extra dimension for TFs -- the function requires a 3D tensor.
+    binding_data = torch.tensor(
+        [
+            [1.0000, 0.5000, 0.0700],
+            [0.0000, 0.2000, 0.0500],
+            [1.0000, 0.8000, 0.0100],
+            [0.0000, 0.1000, 0.9000],
+        ]
+    ).unsqueeze(
+        1
+    )  # Add TF dimension
 
 #     # Specify means and standard deviations
 #     noise_mean = 0.0
@@ -348,5 +172,4 @@
 #         torch.abs(effects_with_adjustment[noise_mask]).std(),
 #         torch.tensor(noise_std),
 #         atol=noise_std,
-#     )
->>>>>>> cf59006e
+#     )