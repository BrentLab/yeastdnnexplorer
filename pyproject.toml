--- conflicted
+++ resolved
@@ -14,16 +14,15 @@
 pytorch-lightning = "^2.1.4"
 scikit-learn = "1.4.0"
 tensorboard = "^2.16.1"
-<<<<<<< HEAD
+
 torchsummary = "^1.5.1"
+
+
+
+[tool.poetry.group.dev.dependencies]
 jupyter = "^1.0.0"
 matplotlib = "^3.8.3"
 seaborn = "^0.13.2"
-=======
->>>>>>> 88fdc0b4
-
-
-[tool.poetry.group.dev.dependencies]
 black = "^24.1.1"
 flake8 = "^7.0.0"
 isort = "^5.13.2"
